--- conflicted
+++ resolved
@@ -56,7 +56,6 @@
 
     protected Iterable<? extends Module> getAdditionalModules()
     {
-<<<<<<< HEAD
         ImmutableList.Builder<Module> builder = ImmutableList.builder();
         builder.add(new ExecModule());
         builder.add(new ExtensionServiceLoaderModule());
@@ -64,8 +63,5 @@
         builder.add(new StandardPluginModule());
         builder.add(new JRubyScriptingModule());
         return builder.build();
-=======
-        return ImmutableList.of();
->>>>>>> 1839027a
     }
 }