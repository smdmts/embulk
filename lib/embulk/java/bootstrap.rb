--- conflicted
+++ resolved
@@ -1,11 +1,5 @@
 module Embulk
   module Java
-<<<<<<< HEAD
-    #require 'embulk/gems'
-    #Embulk.add_embedded_gem_path
-
-=======
->>>>>>> 9cd34c25
     require 'embulk/java/imports'
     require 'embulk/java/time_helper'
 
